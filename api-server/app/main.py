--- conflicted
+++ resolved
@@ -25,14 +25,9 @@
 
 # injecting routers
 from .user.routes import router as user_router
-<<<<<<< HEAD
 from .auth.routes import router as auth_router
 from .project.routes import router as project_router
  
-=======
-from .auth.router import router as auth_router
-
->>>>>>> 25fe348f
 load_dotenv()
 
 
@@ -74,9 +69,5 @@
 
 # injecting routers
 app.include_router(user_router)
-<<<<<<< HEAD
 app.include_router(auth_router)
-app.include_router(project_router)
-=======
-app.include_router(auth_router)
->>>>>>> 25fe348f
+app.include_router(project_router)