--- conflicted
+++ resolved
@@ -1,5 +1 @@
-<<<<<<< HEAD
-version = "0.0.7b1"
-=======
-version = "0.0.7b0"
->>>>>>> 42c6dfc2
+version = "0.0.7b1"