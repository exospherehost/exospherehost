import asyncio
import os
from asyncio import Queue, sleep
from typing import List, Dict

from pydantic import BaseModel
from .node.BaseNode import BaseNode
from aiohttp import ClientSession
from logging import getLogger

logger = getLogger(__name__)

class Runtime:
    """
    Runtime for distributed execution of Exosphere nodes.

    The `Runtime` class manages the lifecycle and execution of a set of `BaseNode` subclasses
    in a distributed environment. It handles node registration, state polling, execution,
    and communication with a remote state manager service.

    Key Features:
        - Registers node schemas and runtime metadata with the state manager.
        - Polls for new states to process and enqueues them for execution.
        - Spawns worker tasks to execute node logic asynchronously.
        - Notifies the state manager of successful or failed executions.
        - Handles configuration via constructor arguments or environment variables.

    Args:
        namespace (str): Namespace for this runtime instance.
        name (str): Name of this runtime instance.
        nodes (List[type[BaseNode]]): List of node classes to register and execute.
        state_manager_uri (str | None, optional): URI of the state manager service.
            If not provided, will use the EXOSPHERE_STATE_MANAGER_URI environment variable.
        key (str | None, optional): API key for authentication.
            If not provided, will use the EXOSPHERE_API_KEY environment variable.
        batch_size (int, optional): Number of states to fetch per poll. Defaults to 16.
        workers (int, optional): Number of concurrent worker tasks. Defaults to 4.
        state_manage_version (str, optional): State manager API version. Defaults to "v0".
        poll_interval (int, optional): Seconds between polling for new states. Defaults to 1.

    Raises:
        ValueError: If configuration is invalid (e.g., missing URI or key, batch_size/workers < 1).
        ValidationError: If node classes are invalid or duplicate.

    Usage:
        runtime = Runtime(namespace="myspace", name="myruntime", nodes=[MyNode])
        runtime.start()
    """

    def __init__(self, namespace: str, name: str, nodes: List[type[BaseNode]], state_manager_uri: str | None = None, key: str | None = None, batch_size: int = 16, workers: int = 4, state_manage_version: str = "v0", poll_interval: int = 1):
        self._name = name
        self._namespace = namespace
        self._key = key
        self._batch_size = batch_size
        self._state_queue = Queue(maxsize=2*batch_size)
        self._workers = workers
        self._nodes = nodes
        self._node_names = [node.__name__ for node in nodes]
        self._state_manager_uri = state_manager_uri
        self._state_manager_version = state_manage_version
        self._poll_interval = poll_interval
        self._node_mapping = {
            node.__name__: node for node in nodes
        }

        self._set_config_from_env()
        self._validate_runtime()
        self._validate_nodes()

    def _set_config_from_env(self):
        """
        Set configuration from environment variables if not provided.
        """
        if self._state_manager_uri is None:
            self._state_manager_uri = os.environ.get("EXOSPHERE_STATE_MANAGER_URI")
        if self._key is None:
            self._key = os.environ.get("EXOSPHERE_API_KEY")

    def _validate_runtime(self):
        """
        Validate runtime configuration.

        Raises:
            ValueError: If batch_size or workers is less than 1, or if required
                configuration (state_manager_uri, key) is not provided.
        """
        if self._batch_size < 1:
            raise ValueError("Batch size should be at least 1")
        if self._workers < 1:
            raise ValueError("Workers should be at least 1")
        if self._state_manager_uri is None:
            raise ValueError("State manager URI is not set")
        if self._key is None:
            raise ValueError("API key is not set")

    def _get_enque_endpoint(self):
        """
        Construct the endpoint URL for enqueueing states.
        """
        return f"{self._state_manager_uri}/{str(self._state_manager_version)}/namespace/{self._namespace}/states/enqueue"
    
    def _get_executed_endpoint(self, state_id: str):
        """
        Construct the endpoint URL for notifying executed states.
        """
        return f"{self._state_manager_uri}/{str(self._state_manager_version)}/namespace/{self._namespace}/states/{state_id}/executed"
    
    def _get_errored_endpoint(self, state_id: str):
        """
        Construct the endpoint URL for notifying errored states.
        """
        return f"{self._state_manager_uri}/{str(self._state_manager_version)}/namespace/{self._namespace}/states/{state_id}/errored"
    
    def _get_register_endpoint(self):
        """
        Construct the endpoint URL for registering nodes with the runtime.
        """
        return f"{self._state_manager_uri}/{str(self._state_manager_version)}/namespace/{self._namespace}/nodes/"
    
    def _get_secrets_endpoint(self, state_id: str):
        """
        Construct the endpoint URL for getting secrets.
        """
        return f"{self._state_manager_uri}/{str(self._state_manager_version)}/namespace/{self._namespace}/state/{state_id}/secrets"

    async def _register(self):
        """
        Register node schemas and runtime metadata with the state manager.

        Raises:
            RuntimeError: If registration fails.
        """
        async with ClientSession() as session:
            endpoint = self._get_register_endpoint()
            body = {
                "runtime_name": self._name,
                "runtime_namespace": self._namespace,
                "nodes": [
                    {
                        "name": node.__name__,
                        "namespace": self._namespace,
                        "inputs_schema": node.Inputs.model_json_schema(),
                        "outputs_schema": node.Outputs.model_json_schema(),
                        "secrets": [
                            secret_name for secret_name in node.Secrets.model_fields.keys()
                        ]
                    } for node in self._nodes
                ]
            }
            headers = {"x-api-key": self._key}
            
            async with session.put(endpoint, json=body, headers=headers) as response: # type: ignore
                res = await response.json()

                if response.status != 200:
                    raise RuntimeError(f"Failed to register nodes: {res}")
                
                return res

    async def _enqueue_call(self):
        """
        Request a batch of states to process from the state manager.

        Returns:
            dict: Response from the state manager containing states to process.
        """
        async with ClientSession() as session:
            endpoint = self._get_enque_endpoint()
            body = {"nodes": self._node_names, "batch_size": self._batch_size}
            headers = {"x-api-key": self._key}

            async with session.post(endpoint, json=body, headers=headers) as response: # type: ignore
                res = await response.json()

                if response.status != 200:
                    logger.error(f"Failed to enqueue states: {res}")
                
                return res

    async def _enqueue(self):
        """
        Poll the state manager for new states and enqueue them for processing.

        This runs continuously, polling at the configured interval.
        """
        while True:
            try:
                if self._state_queue.qsize() < self._batch_size: 
                    data = await self._enqueue_call()
                    for state in data.get("states", []):
                        await self._state_queue.put(state)
            except Exception as e:
                logger.error(f"Error enqueuing states: {e}")
                
            await sleep(self._poll_interval)

    async def _notify_executed(self, state_id: str, outputs: List[BaseNode.Outputs]):
        """
        Notify the state manager that a state was executed successfully.

        Args:
            state_id (str): The ID of the executed state.
            outputs (List[BaseNode.Outputs]): Outputs from the node execution.
        """
        async with ClientSession() as session:
            endpoint = self._get_executed_endpoint(state_id)
            body = {"outputs": [output.model_dump() for output in outputs]}
            headers = {"x-api-key": self._key}

            async with session.post(endpoint, json=body, headers=headers) as response: # type: ignore
                res = await response.json()

                if response.status != 200:
                    logger.error(f"Failed to notify executed state {state_id}: {res}")
      
    async def _notify_errored(self, state_id: str, error: str):
        """
        Notify the state manager that a state execution failed.

        Args:
            state_id (str): The ID of the errored state.
            error (str): The error message.
        """
        async with ClientSession() as session:
            endpoint = self._get_errored_endpoint(state_id)
            body = {"error": error}
            headers = {"x-api-key": self._key}

            async with session.post(endpoint, json=body, headers=headers) as response: # type: ignore
                res =  await response.json()

                if response.status != 200:
                    logger.error(f"Failed to notify errored state {state_id}: {res}")

    async def _get_secrets(self, state_id: str) -> Dict[str, str]:
        """
        Get secrets for a state.
        """
        async with ClientSession() as session:
            endpoint = self._get_secrets_endpoint(state_id)
            headers = {"x-api-key": self._key}

            async with session.get(endpoint, headers=headers) as response: # type: ignore
                res = await response.json()

                if response.status != 200:
                    logger.error(f"Failed to get secrets for state {state_id}: {res}")
                    return {}
                
                return res

    def _validate_nodes(self):
        """
        Validate that all provided nodes are valid BaseNode subclasses.

        Args:
            nodes (List[type[BaseNode]]): List of node classes to validate.

        Returns:
            List[type[BaseNode]]: The validated list of node classes.

        Raises:
            ValidationError: If any node is invalid or duplicate class names are found.
        """
        errors = []

        for node in self._nodes:
            if not issubclass(node, BaseNode):
                errors.append(f"{node.__name__} does not inherit from exospherehost.BaseNode")
            if not hasattr(node, "Inputs"):
                errors.append(f"{node.__name__} does not have an Inputs class")
            if not hasattr(node, "Outputs"):
                errors.append(f"{node.__name__} does not have an Outputs class")
            inputs_is_basemodel = hasattr(node, "Inputs") and issubclass(node.Inputs, BaseModel)
            if not inputs_is_basemodel:
                errors.append(f"{node.__name__} does not have an Inputs class that inherits from pydantic.BaseModel")
            outputs_is_basemodel = hasattr(node, "Outputs") and issubclass(node.Outputs, BaseModel)
            if not outputs_is_basemodel:
                errors.append(f"{node.__name__} does not have an Outputs class that inherits from pydantic.BaseModel")
            if not hasattr(node, "Secrets"):
                errors.append(f"{node.__name__} does not have an Secrets class")
            secrets_is_basemodel = hasattr(node, "Secrets") and issubclass(node.Secrets, BaseModel)
            if not secrets_is_basemodel:
                errors.append(f"{node.__name__} does not have an Secrets class that inherits from pydantic.BaseModel")

            # check all data objects are strings
            if inputs_is_basemodel:
                for field_name, field_info in node.Inputs.model_fields.items():
                    if field_info.annotation is not str:
                        errors.append(f"{node.__name__}.Inputs field '{field_name}' must be of type str, got {field_info.annotation}")
            if outputs_is_basemodel:
                for field_name, field_info in node.Outputs.model_fields.items():
                    if field_info.annotation is not str:
                        errors.append(f"{node.__name__}.Outputs field '{field_name}' must be of type str, got {field_info.annotation}")
            if secrets_is_basemodel:
                for field_name, field_info in node.Secrets.model_fields.items():
                    if field_info.annotation is not str:
                        errors.append(f"{node.__name__}.Secrets field '{field_name}' must be of type str, got {field_info.annotation}")
        
        # Find nodes with the same __class__.__name__
        class_names = [node.__name__ for node in self._nodes]
        duplicate_class_names = [name for name in set(class_names) if class_names.count(name) > 1]
        if duplicate_class_names:
            errors.append(f"Duplicate node class names found: {duplicate_class_names}")

        if len(errors) > 0:
            raise ValueError("Following errors while validating nodes: " + "\n".join(errors))
        
    async def _worker(self):
        """
        Worker task that processes states from the queue.

        Continuously fetches states from the queue, executes the corresponding node,
        and notifies the state manager of the result.
        """
        while True:
            state = await self._state_queue.get()

            try:
                node = self._node_mapping[state["node_name"]]
                secrets = await self._get_secrets(state["state_id"])
                outputs = await node()._execute(node.Inputs(**state["inputs"]), node.Secrets(**secrets["secrets"]))

                if outputs is None:
                    outputs = []

<<<<<<< HEAD
                if not isinstance(outputs, List):
=======
                if not isinstance(outputs, list):
>>>>>>> 2326ef09
                    outputs = [outputs]

                await self._notify_executed(state["state_id"], outputs)
                
            except Exception as e:
                await self._notify_errored(state["state_id"], str(e))

            self._state_queue.task_done() # type: ignore

    async def _start(self):
        """
        Start the runtime event loop.

        Registers nodes, starts the polling and worker tasks, and runs until stopped.

        Raises:
            RuntimeError: If the runtime is not connected (no nodes registered).
        """
        await self._register()
        
        poller = asyncio.create_task(self._enqueue())
        worker_tasks = [asyncio.create_task(self._worker()) for _ in range(self._workers)]

        await asyncio.gather(poller, *worker_tasks)

    def start(self):
        """
        Start the runtime in the current or a new asyncio event loop.

        If called from within an existing event loop, returns a task for the runtime.
        Otherwise, runs the runtime until completion.

        Returns:
            asyncio.Task | None: The runtime task if running in an existing event loop, else None.
        """
        try:
            loop = asyncio.get_running_loop()
            return loop.create_task(self._start())
        except RuntimeError:
            asyncio.run(self._start())<|MERGE_RESOLUTION|>--- conflicted
+++ resolved
@@ -324,11 +324,7 @@
                 if outputs is None:
                     outputs = []
 
-<<<<<<< HEAD
-                if not isinstance(outputs, List):
-=======
                 if not isinstance(outputs, list):
->>>>>>> 2326ef09
                     outputs = [outputs]
 
                 await self._notify_executed(state["state_id"], outputs)
