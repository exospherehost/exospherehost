name: Ruff check on changed files only

on:
  push:
    branches: [main]
  pull_request:
    branches: [main]
  workflow_dispatch:

permissions:
  contents: read

jobs:
  ruff-changed-files:
    runs-on: ubuntu-latest

    steps:
      # 1. Checkout entire history for accurate diffs
      - name: Checkout code
        uses: actions/checkout@v4
        with:
          fetch-depth: 0

      # 2. Set up Python for Ruff
      - name: Set up Python
        uses: actions/setup-python@v5
        with:
          python-version: '3.12'

<<<<<<< HEAD
      # 3. Determine changed Python files
=======
      # 3. Determine changed Python files in api-server/ and state-manager/
>>>>>>> ae413e24
      - name: Get changed Python files
        id: changed-files
        run: |
          if [[ "${{ github.event_name }}" == "pull_request" ]]; then
            BASE_SHA=${{ github.event.pull_request.base.sha }}
            HEAD_SHA=${{ github.sha }}
          else
            BASE_SHA=${{ github.event.before }}
            HEAD_SHA=${{ github.event.after }}
          fi

          # List all changed .py files in target directories
          FILES=$(git diff --name-only --diff-filter=ACMRT $BASE_SHA $HEAD_SHA \
<<<<<<< HEAD
                  | grep -E '\.py$' || true)
=======
                  | grep -E '^(api-server|state-manager)/.*\.py$' || true)
>>>>>>> ae413e24

          echo "files=$FILES" >> "$GITHUB_OUTPUT"

      


      # 4. Install and Run Ruff on changed files, if any
      - name: Run Ruff on changed files
        if: steps.changed-files.outputs.files != ''
        run: |
          pip install ruff
          echo "Linting the following Python files:"
          echo "${{ steps.changed-files.outputs.files }}"
          ruff check ${{ steps.changed-files.outputs.files }}

      # 5. Skip Ruff when no relevant files changed
      - name: Skip Ruff if no files changed
        if: steps.changed-files.outputs.files == ''
        run: |
          echo "No Python files changed in api-server/ or state-manager/. Skipping Ruff."<|MERGE_RESOLUTION|>--- conflicted
+++ resolved
@@ -27,11 +27,9 @@
         with:
           python-version: '3.12'
 
-<<<<<<< HEAD
+
       # 3. Determine changed Python files
-=======
-      # 3. Determine changed Python files in api-server/ and state-manager/
->>>>>>> ae413e24
+
       - name: Get changed Python files
         id: changed-files
         run: |
@@ -45,11 +43,8 @@
 
           # List all changed .py files in target directories
           FILES=$(git diff --name-only --diff-filter=ACMRT $BASE_SHA $HEAD_SHA \
-<<<<<<< HEAD
-                  | grep -E '\.py$' || true)
-=======
+
                   | grep -E '^(api-server|state-manager)/.*\.py$' || true)
->>>>>>> ae413e24
 
           echo "files=$FILES" >> "$GITHUB_OUTPUT"
 
