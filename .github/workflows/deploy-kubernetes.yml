--- conflicted
+++ resolved
@@ -31,11 +31,8 @@
           kubectl delete secret exosphere-api-server-secrets --ignore-not-found
           kubectl create secret generic exosphere-api-server-secrets --from-literal=MONGO_URI=${{ secrets.API_SERVER_MONGO_URI }} --from-literal=MONGO_DATABASE_NAME=${{ secrets.API_SERVER_MONGO_DATABASE_NAME }} --from-literal=JWT_SECRET_KEY=${{ secrets.JWT_SECRET }}
 
-<<<<<<< HEAD
           kubectl create secret generic exosphere-state-manager-secrets --from-literal=MONGO_URI=${{ secrets.STATE_MANAGER_MONGO_URI }} --from-literal=MONGO_DATABASE_NAME=${{ secrets.STATE_MANAGER_MONGO_DATABASE_NAME }}
-=======
           kubectl create secret generic exosphere-api-server-secrets --from-literal=MONGO_URI=${{ secrets.STATE_MANAGER_MONGO_URI }} --from-literal=MONGO_DATABASE_NAME=${{ secrets.STATE_MANAGER_MONGO_DATABASE_NAME }}
->>>>>>> af9d15df
 
           kubectl apply -f ./api-server-deployment.yaml
           kubectl apply -f ./api-server-service.yaml
