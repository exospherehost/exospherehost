--- conflicted
+++ resolved
@@ -119,22 +119,21 @@
 
 Please feel free to reach out to us at [nivedit@exosphere.host](mailto:nivedit@exosphere.host). Lets push the boundaries of possibilities for humanity together!
 
+
+## Open Source Commitment
+
+We believe that humanity would not have been able to achieve the level of innovation and progress we have today without the support of open source and community, we want to be a part of this movement and support the open source community. In following ways: 
+
+1. We will be open sourcing majority of our codebase for exosphere.host and making it available to the community. We welcome all sort of contributions and feedback from the community and will be happy to collaborate with you.
+2. For whatever the profits which we generate from exosphere.host, we will be donating a portion of it to open source projects and communities. If you have any questions, suggestions or ideas.
+3. We would be further collaborating with various open source student programs to provide with the support and encourage and mentor the next generation of open source contributors.
+
+Please feel free to reach out to us at [nivedit@exosphere.host](mailto:nivedit@exosphere.host). Lets push the boundaries of possibilities for humanity together!
+
 ## Contributing
 
 We welcome community contributions. For guidelines, refer to our [CONTRIBUTING.md](https://github.com/exospherehost/exospherehost/blob/main/CONTRIBUTING.md).
 
 ![exosphere.host Contributors](https://contrib.rocks/image?repo=exospherehost/exospherehost)
 
-<<<<<<< HEAD
 
-=======
-## Star History
-
-<a href="https://www.star-history.com/#exospherehost/exospherehost&Date" target="_blank">
- <picture>
-   <source media="(prefers-color-scheme: dark)" srcset="https://api.star-history.com/svg?repos=exospherehost/exospherehost&type=Date&theme=dark" />
-   <source media="(prefers-color-scheme: light)" srcset="https://api.star-history.com/svg?repos=exospherehost/exospherehost&type=Date" />
-   <img alt="Star History Chart" src="https://api.star-history.com/svg?repos=exospherehost/exospherehost&type=Date" />
- </picture>
-</a>
->>>>>>> 6e22a244
