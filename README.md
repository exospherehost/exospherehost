--- conflicted
+++ resolved
@@ -9,13 +9,9 @@
 
 To have an intution of the first version of the platform, we would highly recommend watching the video below, this explains using our cluster apis with YML input, however we are working on more modalities like pythonic control systems.
 
-<<<<<<< HEAD
 <a href="https://www.youtube.com/watch?v=tfVYXpjyGqQ" target="_blank">
   <img src="assets/cluster-api-yt.png" alt="Cluster API YT">
 </a>
-=======
-[![Cluster API YT](assets/cluster-api-yt.png)](https://www.youtube.com/watch?v=tfVYXpjyGqQ)
->>>>>>> 47ad3dd1
 
 ### Satellite
 
