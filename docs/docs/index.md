# Exosphere Docs

<<<<<<< HEAD


Exosphere is an open-source infrastructure layer to run distributed AI workflows and agents with Python based on a node-based architecture.

---

=======
<div align="center">

<picture>
  <source media="(prefers-color-scheme: dark)" srcset="./assets/logo-dark.svg">
  <source media="(prefers-color-scheme: light)" srcset="./assets/logo-light.svg">
  <img src="./assets/logo-light.svg" alt="Exosphere Logo">
</picture>

</div>


Exosphere is an open-source infrastructure layer to run distributed AI workflows and agents with Python based on a node-based architecture.

---

>>>>>>> 6e22a244
**Documentation**: [https://docs.exosphere.host](https://docs.exosphere.host)

**Source Code**: [https://github.com/exospherehost/exospherehost](https://github.com/exospherehost/exospherehost)

**Watch the Step by Step Demo**:

<a href="https://www.youtube.com/watch?v=f41UtzInhp8" target="_blank">
  <img src="../assets/parallel-nodes-demo.png" alt="Step by Step Execution of an Exosphere Workflow">
</a>


---

## Requirements

Python 3.12+

## Installation

```bash
uv add exospherehost
```

## Example

### Create it

Create a file `main.py` with:

```python
from exospherehost import Runtime, BaseNode
from pydantic import BaseModel

class HelloWorldNode(BaseNode):
    class Inputs(BaseModel):
        name: str

    class Outputs(BaseModel):
        message: str

    class Secrets(BaseModel):
        pass

    async def execute(self) -> Outputs:
        return self.Outputs(
            message=f"Hello, {self.inputs.name}!"
        )

# Initialize the runtime
Runtime(
    namespace="MyProject",
    name="HelloWorld",
    nodes=[HelloWorldNode]
).start()
```
<<<<<<< HEAD

### Run it

=======

### Run it

>>>>>>> 6e22a244
Run the server with:

```bash
uv run main.py
<<<<<<< HEAD
```

### Check it

Your runtime is now running and ready to process workflows!

### Interactive Dashboard

Now go to your Exosphere dashboard to:

* View your registered nodes
* Create and manage graph templates
* Trigger workflows
* Monitor execution states
* Debug and troubleshoot

Ref: [Dashboard Guide](./exosphere/dashboard.md)

## Example flow

Now modify the file `main.py` to add more complex processing:

```python
from exospherehost import Runtime, BaseNode
from pydantic import BaseModel
import json

class DataProcessorNode(BaseNode):
    class Inputs(BaseModel):
        data: str
        operation: str

    class Outputs(BaseModel):
        result: str
        status: str

    class Secrets(BaseModel):
        api_key: str

    async def execute(self) -> Outputs:
        # Parse the input data
        try:
            data = json.loads(self.inputs.data)
        except:
            return self.Outputs(
                result="",
                status="error: invalid json"
            )
        
        # Process based on operation
        if self.inputs.operation == "transform":
            result = {"transformed": data, "processed": True}
        else:
            result = {"original": data, "processed": False}
        
        return self.Outputs(
            result=json.dumps(result),
            status="success"
        )

# Initialize the runtime
Runtime(
    namespace="MyProject",
    name="DataProcessor",
    nodes=[DataProcessorNode]
).start()
```

=======
```

### Check it

Your runtime is now running and ready to process workflows!

### Interactive Dashboard

Now go to your Exosphere dashboard to:

* View your registered nodes
* Create and manage graph templates
* Trigger workflows
* Monitor execution states
* Debug and troubleshoot

Ref: [Dashboard Guide](./exosphere/dashboard.md)

## Example flow

Now modify the file `main.py` to add more complex processing:

```python
from exospherehost import Runtime, BaseNode
from pydantic import BaseModel
import json

class DataProcessorNode(BaseNode):
    class Inputs(BaseModel):
        data: str
        operation: str

    class Outputs(BaseModel):
        result: str
        status: str

    class Secrets(BaseModel):
        api_key: str

    async def execute(self) -> Outputs:
        # Parse the input data
        try:
            data = json.loads(self.inputs.data)
        except:
            return self.Outputs(
                result="",
                status="error: invalid json"
            )
        
        # Process based on operation
        if self.inputs.operation == "transform":
            result = {"transformed": data, "processed": True}
        else:
            result = {"original": data, "processed": False}
        
        return self.Outputs(
            result=json.dumps(result),
            status="success"
        )

# Initialize the runtime
Runtime(
    namespace="MyProject",
    name="DataProcessor",
    nodes=[DataProcessorNode]
).start()
```

>>>>>>> 6e22a244
The runtime will automatically reload and register the updated node.


## Open Source Commitment

We believe that humanity would not have been able to achieve the level of innovation and progress we have today without the support of open source and community, we want to be a part of this movement and support the open source community. In following ways: 

1. We will be open sourcing majority of our codebase for exosphere.host and making it available to the community. We welcome all sort of contributions and feedback from the community and will be happy to collaborate with you.
2. For whatever the profits which we generate from exosphere.host, we will be donating a portion of it to open source projects and communities. If you have any questions, suggestions or ideas.
3. We would be further collaborating with various open source student programs to provide with the support and encourage and mentor the next generation of open source contributors.

Please feel free to reach out to us at [nivedit@exosphere.host](mailto:nivedit@exosphere.host). Lets push the boundaries of possibilities for humanity together!

## Contributing

We welcome community contributions. For guidelines, refer to our [CONTRIBUTING.md](https://github.com/exospherehost/exospherehost/blob/main/CONTRIBUTING.md).

![exosphere.host Contributors](https://contrib.rocks/image?repo=exospherehost/exospherehost)

<<<<<<< HEAD
=======
## Star History

<a href="https://www.star-history.com/#exospherehost/exospherehost&Date" target="_blank">
 <picture>
   <source media="(prefers-color-scheme: dark)" srcset="https://api.star-history.com/svg?repos=exospherehost/exospherehost&type=Date&theme=dark" />
   <source media="(prefers-color-scheme: light)" srcset="https://api.star-history.com/svg?repos=exospherehost/exospherehost&type=Date" />
   <img alt="Star History Chart" src="https://api.star-history.com/svg?repos=exospherehost/exospherehost&type=Date" />
 </picture>
</a>
>>>>>>> 6e22a244
<|MERGE_RESOLUTION|>--- conflicted
+++ resolved
@@ -1,29 +1,11 @@
 # Exosphere Docs
 
-<<<<<<< HEAD
 
 
 Exosphere is an open-source infrastructure layer to run distributed AI workflows and agents with Python based on a node-based architecture.
 
 ---
 
-=======
-<div align="center">
-
-<picture>
-  <source media="(prefers-color-scheme: dark)" srcset="./assets/logo-dark.svg">
-  <source media="(prefers-color-scheme: light)" srcset="./assets/logo-light.svg">
-  <img src="./assets/logo-light.svg" alt="Exosphere Logo">
-</picture>
-
-</div>
-
-
-Exosphere is an open-source infrastructure layer to run distributed AI workflows and agents with Python based on a node-based architecture.
-
----
-
->>>>>>> 6e22a244
 **Documentation**: [https://docs.exosphere.host](https://docs.exosphere.host)
 
 **Source Code**: [https://github.com/exospherehost/exospherehost](https://github.com/exospherehost/exospherehost)
@@ -79,20 +61,13 @@
     nodes=[HelloWorldNode]
 ).start()
 ```
-<<<<<<< HEAD
 
 ### Run it
 
-=======
-
-### Run it
-
->>>>>>> 6e22a244
 Run the server with:
 
 ```bash
 uv run main.py
-<<<<<<< HEAD
 ```
 
 ### Check it
@@ -161,7 +136,45 @@
 ).start()
 ```
 
-=======
+The runtime will automatically reload and register the updated node.
+
+### Create it
+
+Create a file `main.py` with:
+
+```python
+from exospherehost import Runtime, BaseNode
+from pydantic import BaseModel
+
+class HelloWorldNode(BaseNode):
+    class Inputs(BaseModel):
+        name: str
+
+    class Outputs(BaseModel):
+        message: str
+
+    class Secrets(BaseModel):
+        pass
+
+    async def execute(self) -> Outputs:
+        return self.Outputs(
+            message=f"Hello, {self.inputs.name}!"
+        )
+
+# Initialize the runtime
+Runtime(
+    namespace="MyProject",
+    name="HelloWorld",
+    nodes=[HelloWorldNode]
+).start()
+```
+
+### Run it
+
+Run the server with:
+
+```bash
+uv run main.py
 ```
 
 ### Check it
@@ -230,7 +243,6 @@
 ).start()
 ```
 
->>>>>>> 6e22a244
 The runtime will automatically reload and register the updated node.
 
 
@@ -250,15 +262,3 @@
 
 ![exosphere.host Contributors](https://contrib.rocks/image?repo=exospherehost/exospherehost)
 
-<<<<<<< HEAD
-=======
-## Star History
-
-<a href="https://www.star-history.com/#exospherehost/exospherehost&Date" target="_blank">
- <picture>
-   <source media="(prefers-color-scheme: dark)" srcset="https://api.star-history.com/svg?repos=exospherehost/exospherehost&type=Date&theme=dark" />
-   <source media="(prefers-color-scheme: light)" srcset="https://api.star-history.com/svg?repos=exospherehost/exospherehost&type=Date" />
-   <img alt="Star History Chart" src="https://api.star-history.com/svg?repos=exospherehost/exospherehost&type=Date" />
- </picture>
-</a>
->>>>>>> 6e22a244
