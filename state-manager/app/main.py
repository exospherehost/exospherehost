--- conflicted
+++ resolved
@@ -38,13 +38,10 @@
 from apscheduler.schedulers.asyncio import AsyncIOScheduler
 from apscheduler.triggers.cron import CronTrigger
 from .tasks.trigger_cron import trigger_cron
-<<<<<<< HEAD
 from .tasks.check_node_timeout import check_node_timeout
-=======
 
 # init tasks
 from .tasks.init_tasks import init_tasks
->>>>>>> a2c06a0e
  
 # Define models list
 DOCUMENT_MODELS = [State, GraphTemplate, RegisteredNode, Store, Run, DatabaseTriggers]
