--- conflicted
+++ resolved
@@ -60,16 +60,12 @@
     iter = croniter.croniter(trigger.expression, trigger_time_tz)
 
     while True:
-<<<<<<< HEAD
         # Get next trigger time in the specified timezone
         next_trigger_time_tz = iter.get_next(datetime)
 
         # Convert back to UTC for storage
         next_trigger_time = next_trigger_time_tz.astimezone(UTC).replace(tzinfo=None)
-=======
-        next_trigger_time = iter.get_next(datetime)
         expires_at = next_trigger_time + timedelta(hours=retention_hours)
->>>>>>> a2c06a0e
 
         try:
             await DatabaseTriggers(
