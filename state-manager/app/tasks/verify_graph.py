import asyncio
import croniter

from datetime import datetime
from json_schema_to_pydantic import create_model
from zoneinfo import ZoneInfo

from app.models.db.graph_template_model import GraphTemplate
from app.models.graph_template_validation_status import GraphTemplateValidationStatus
from app.models.db.registered_node import RegisteredNode
from app.singletons.logs_manager import LogsManager
from app.models.trigger_models import TriggerStatusEnum, TriggerTypeEnum
from app.models.db.trigger import DatabaseTriggers
from app.config.settings import get_settings
from datetime import timedelta

# Cache UTC timezone at module level to avoid repeated instantiation
UTC = ZoneInfo("UTC")

logger = LogsManager().get_logger()

settings = get_settings()

async def verify_node_exists(graph_template: GraphTemplate, registered_nodes: list[RegisteredNode]) -> list[str]:
    errors = []
    template_nodes_set = set([(node.node_name, node.namespace) for node in graph_template.nodes])
    registered_nodes_set = set([(node.name, node.namespace) for node in registered_nodes])

    nodes_not_found = template_nodes_set - registered_nodes_set
    
    for node in nodes_not_found:
        errors.append(f"Node {node[0]} in namespace {node[1]} does not exist.")
    return errors
   
async def verify_secrets(graph_template: GraphTemplate, registered_nodes: list[RegisteredNode]) -> list[str]:
    errors = []
    required_secrets_set = set()

    for node in registered_nodes:
        if node.secrets is None:
            continue
        for secret in node.secrets:
            required_secrets_set.add(secret)
    
    present_secrets_set = set()
    for secret_name in graph_template.secrets.keys():
        present_secrets_set.add(secret_name)
    
    missing_secrets_set = required_secrets_set - present_secrets_set
    
    for secret_name in missing_secrets_set:
        errors.append(f"Secret {secret_name} is required but not present in the graph template")
    
    return errors

async def verify_inputs(graph_template: GraphTemplate, registered_nodes: list[RegisteredNode]) -> list[str]:
    errors = []
    look_up_table = {
        (rn.name, rn.namespace): rn
        for rn in registered_nodes
    }

    for node in graph_template.nodes:
        if node.inputs is None:
            continue
        
        registered_node = look_up_table.get((node.node_name, node.namespace))
        if registered_node is None:
            errors.append(f"Node {node.node_name} in namespace {node.namespace} does not exist")
            continue
        
        registered_node_input_model  = create_model(registered_node.inputs_schema)

        for input_name, input_info in registered_node_input_model.model_fields.items():
            if input_info.annotation is not str:
                errors.append(f"Input {input_name} in node {node.node_name} in namespace {node.namespace} is not a string")
                continue
            
            if input_name not in node.inputs.keys():
                errors.append(f"Input {input_name} in node {node.node_name} in namespace {node.namespace} is not present in the graph template")
                continue

        dependent_strings = node.get_dependent_strings()
        for dependent_string in dependent_strings:
            identifier_field_pairs = dependent_string.get_identifier_field()
            for identifier, field in identifier_field_pairs:
                
                if identifier == "store":
                    continue
                
                temp_node = graph_template.get_node_by_identifier(identifier)
                if temp_node is None:
                    errors.append(f"Node {identifier} does not exist in the graph template")
                    continue

                registered_node = look_up_table.get((temp_node.node_name, temp_node.namespace))
                if registered_node is None:
                    errors.append(f"Node {temp_node.node_name} in namespace {temp_node.namespace} does not exist")
                    continue
                
                output_model = create_model(registered_node.outputs_schema)
                if field not in output_model.model_fields.keys():
                    errors.append(f"Field {field} in node {temp_node.node_name} in namespace {temp_node.namespace} does not exist")
                    continue
                
                if output_model.model_fields[field].annotation is not str:
                    errors.append(f"Field {field} in node {temp_node.node_name} in namespace {temp_node.namespace} is not a string")
                
    return errors

async def create_crons(graph_template: GraphTemplate):
    # Build a map of (expression, timezone) -> CronTrigger for deduplication
    triggers_to_create = {}
    for trigger in graph_template.triggers:
        if trigger.value.type == TriggerTypeEnum.CRON:
            # trigger.value is already a validated CronTrigger instance
            cron_trigger = trigger.value
            triggers_to_create[(cron_trigger.expression, cron_trigger.timezone)] = cron_trigger

    current_time = datetime.now(UTC).replace(tzinfo=None)

    new_db_triggers = []
    for (expression, timezone), cron_trigger in triggers_to_create.items():
        # Use the validated timezone (guaranteed to be valid IANA timezone, never None)
        tz = ZoneInfo(timezone)

        # Get current time in the specified timezone
        current_time_tz = current_time.replace(tzinfo=UTC).astimezone(tz)
        iter = croniter.croniter(expression, current_time_tz)

        # Get next trigger time in the specified timezone
        next_trigger_time_tz = iter.get_next(datetime)

        # Convert back to UTC for storage (remove timezone info for storage)
        next_trigger_time = next_trigger_time_tz.astimezone(UTC).replace(tzinfo=None)

<<<<<<< HEAD
=======
        next_trigger_time = iter.get_next(datetime)
        expires_at = next_trigger_time + timedelta(hours=settings.trigger_retention_hours)
            
>>>>>>> a2c06a0e
        new_db_triggers.append(
            DatabaseTriggers(
                type=TriggerTypeEnum.CRON,
                expression=cron_trigger.expression,
                timezone=cron_trigger.timezone,
                graph_name=graph_template.name,
                namespace=graph_template.namespace,
                trigger_status=TriggerStatusEnum.PENDING,
                trigger_time=next_trigger_time,
                expires_at=expires_at
            )
        )

    if len(new_db_triggers) > 0:
        await DatabaseTriggers.insert_many(new_db_triggers)

async def verify_graph(graph_template: GraphTemplate):
    try:
        errors = []
        registered_nodes = await RegisteredNode.list_nodes_by_templates(graph_template.nodes)

        basic_verify_tasks = [
            verify_node_exists(graph_template, registered_nodes),
            verify_secrets(graph_template, registered_nodes),
            verify_inputs(graph_template, registered_nodes)
        ]
        resultant_errors = await asyncio.gather(*basic_verify_tasks)

        for error in resultant_errors:
            errors.extend(error)
        
        if len(errors) > 0:
            graph_template.validation_status = GraphTemplateValidationStatus.INVALID
            graph_template.validation_errors = errors
            await graph_template.save()
            return
        
        graph_template.validation_status = GraphTemplateValidationStatus.VALID
        graph_template.validation_errors = []

        await graph_template.save()
        await create_crons(graph_template)
        
    except Exception as e:
        logger.error(f"Exception during graph validation for graph template {graph_template.id}: {str(e)}", exc_info=True)
        graph_template.validation_status = GraphTemplateValidationStatus.INVALID
        graph_template.validation_errors = [f"Validation failed due to unexpected error: {str(e)}"]
        await graph_template.save()
        raise<|MERGE_RESOLUTION|>--- conflicted
+++ resolved
@@ -133,13 +133,8 @@
 
         # Convert back to UTC for storage (remove timezone info for storage)
         next_trigger_time = next_trigger_time_tz.astimezone(UTC).replace(tzinfo=None)
-
-<<<<<<< HEAD
-=======
-        next_trigger_time = iter.get_next(datetime)
         expires_at = next_trigger_time + timedelta(hours=settings.trigger_retention_hours)
             
->>>>>>> a2c06a0e
         new_db_triggers.append(
             DatabaseTriggers(
                 type=TriggerTypeEnum.CRON,
