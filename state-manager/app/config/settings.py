--- conflicted
+++ resolved
@@ -13,11 +13,8 @@
     state_manager_secret: str = Field(..., description="Secret key for API authentication")
     secrets_encryption_key: str = Field(..., description="Key for encrypting secrets")
     trigger_workers: int = Field(default=1, description="Number of workers to run the trigger cron")
-<<<<<<< HEAD
     node_timeout_minutes: int = Field(default=30, gt=0, description="Timeout in minutes for nodes stuck in QUEUED status")
-=======
     trigger_retention_hours: int = Field(default=720, description="Number of hours to retain completed/failed triggers before cleanup")
->>>>>>> a2c06a0e
     
     @classmethod
     def from_env(cls) -> "Settings":
@@ -26,13 +23,9 @@
             mongo_database_name=os.getenv("MONGO_DATABASE_NAME", "exosphere-state-manager"), # type: ignore
             state_manager_secret=os.getenv("STATE_MANAGER_SECRET"), # type: ignore
             secrets_encryption_key=os.getenv("SECRETS_ENCRYPTION_KEY"), # type: ignore
-<<<<<<< HEAD
-            trigger_workers=os.getenv("TRIGGER_WORKERS", "1"), # type: ignore
             node_timeout_minutes=os.getenv("NODE_TIMEOUT_MINUTES", "30") # type: ignore
-=======
             trigger_workers=int(os.getenv("TRIGGER_WORKERS", 1)), # type: ignore
             trigger_retention_hours=int(os.getenv("TRIGGER_RETENTION_HOURS", 720)) # type: ignore
->>>>>>> a2c06a0e
         )
 
 
