from .base import BaseDatabaseModel
from ..state_status_enum import StateStatusEnum
<<<<<<< HEAD
from pydantic import Field, ConfigDict
=======
from pydantic import Field
from beanie import PydanticObjectId
>>>>>>> ddefa402
from typing import Any, Optional


class State(BaseDatabaseModel):
<<<<<<< HEAD
    model_config = ConfigDict(arbitrary_types_allowed=True)

=======
>>>>>>> ddefa402
    node_name: str = Field(..., description="Name of the node of the state")
    namespace_name: str = Field(..., description="Name of the namespace of the state")
    identifier: str = Field(..., description="Identifier of the node for which state is created")
    graph_name: str = Field(..., description="Name of the graph template for this state")
    run_id: str = Field(..., description="Unique run ID for grouping states from the same graph execution")
    status: StateStatusEnum = Field(..., description="Status of the state")
    inputs: dict[str, Any] = Field(..., description="Inputs of the state")
    outputs: dict[str, Any] = Field(..., description="Outputs of the state")
    error: Optional[str] = Field(None, description="Error message")
    parents: dict[str, PydanticObjectId] = Field(default_factory=dict, description="Parents of the state")<|MERGE_RESOLUTION|>--- conflicted
+++ resolved
@@ -1,20 +1,11 @@
 from .base import BaseDatabaseModel
 from ..state_status_enum import StateStatusEnum
-<<<<<<< HEAD
-from pydantic import Field, ConfigDict
-=======
 from pydantic import Field
 from beanie import PydanticObjectId
->>>>>>> ddefa402
 from typing import Any, Optional
 
 
 class State(BaseDatabaseModel):
-<<<<<<< HEAD
-    model_config = ConfigDict(arbitrary_types_allowed=True)
-
-=======
->>>>>>> ddefa402
     node_name: str = Field(..., description="Name of the node of the state")
     namespace_name: str = Field(..., description="Name of the namespace of the state")
     identifier: str = Field(..., description="Identifier of the node for which state is created")
