--- conflicted
+++ resolved
@@ -1,17 +1,11 @@
 from .base import BaseDatabaseModel
 from ..state_status_enum import StateStatusEnum
-<<<<<<< HEAD
-from pydantic import Field, ConfigDict
-=======
 from pydantic import Field
 from beanie import PydanticObjectId
->>>>>>> 5f294685
 from typing import Any, Optional
 
 
 class State(BaseDatabaseModel):
-    model_config = ConfigDict(arbitrary_types_allowed=True)
-
     node_name: str = Field(..., description="Name of the node of the state")
     namespace_name: str = Field(..., description="Name of the namespace of the state")
     identifier: str = Field(..., description="Identifier of the node for which state is created")
