--- conflicted
+++ resolved
@@ -9,12 +9,8 @@
     "cryptography>=45.0.5",
     "fastapi>=0.116.1",
     "httpx>=0.28.1",
-<<<<<<< HEAD
-    "json-schema-to-pydantic>=0.4.1",    
-=======
     "json-schema-to-pydantic>=0.4.1",
     "pytest-cov>=6.2.1",
->>>>>>> ddefa402
     "python-dotenv>=1.1.1",
     "structlog>=25.4.0",
     "uvicorn>=0.35.0",
@@ -22,11 +18,7 @@
 
 [dependency-groups]
 dev = [
-    "ruff>=0.12.5",
+    "ruff>=0.12.5", 
     "pytest>=8.0.0",
     "pytest-asyncio>=0.24.0",
-<<<<<<< HEAD
-    "pytest-cov>=6.2.1",
-=======
->>>>>>> ddefa402
 ]